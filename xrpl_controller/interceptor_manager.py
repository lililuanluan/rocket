--- conflicted
+++ resolved
@@ -30,11 +30,7 @@
         file = (
             "xrpl-packet-interceptor"
             if platform != "win32"
-<<<<<<< HEAD
-            else "interceptor/xrpl-packet-interceptor.exe"
-=======
             else "/interceptor/xrpl-packet-interceptor.exe"
->>>>>>> 49de07be
         )
         logger.info("Starting interceptor")
         self.process = Popen(
