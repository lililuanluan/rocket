--- conflicted
+++ resolved
@@ -1,21 +1,13 @@
 """Entry point of the application, run with python -m xrpl_controller."""
 
-<<<<<<< HEAD
-from xrpl_controller.strategies import Strategy, RandomFuzzer
 from xrpl_controller.strategies.PacketHandler import PacketHandler
 from xrpl_controller.strategies.SpecificPacketHandler import SpecificPacketHandler
-=======
+
 from xrpl_controller.strategies import RandomFuzzer, Strategy
->>>>>>> 0f9e7e22
 
 from .packet_server import serve
 
 if __name__ == "__main__":
-<<<<<<< HEAD
     strategy: Strategy = SpecificPacketHandler(0.01, 0.04, 1, 150, None, None)
     serve(strategy)
-=======
-    strategy: Strategy = RandomFuzzer(0.01, 0.04, 1, 150)
-    serve(strategy)
-    print("Controller Module started.")
->>>>>>> 0f9e7e22
+    print("Controller Module started.")