--- conflicted
+++ resolved
@@ -13,43 +13,26 @@
 
     def __init__(
         self,
-<<<<<<< HEAD
         network_config_file: str | None = None,
         strategy_config_file: str = "RandomFuzzer.yaml",
-=======
-        drop_probability: float,
-        delay_probability: float,
-        min_delay_ms: int,
-        max_delay_ms: int,
-        seed: int | None = None,
         auto_parse_identical: bool = True,
->>>>>>> 50c213ad
     ):
         """
         Initializes the random fuzzer.
 
-<<<<<<< HEAD
-=======
         Args:
-            drop_probability: percent of packages that will be dropped.
-            delay_probability: percent of packages that will be delayed.
-            min_delay_ms: minimum number of milliseconds that will be delayed.
-            max_delay_ms: maximum number of milliseconds that will be delayed.
-            seed: seed for random number generator. Defaults to -sys.maxsize to indicate no seeding.
+            network_config_file: the network config file to be used
+            strategy_config_file: the strategy config file to be used
             auto_parse_identical: whether to auto-parse identical packages per peer combination.
 
->>>>>>> 50c213ad
         Raises:
             ValueError: if retrieved probabilities or delays are invalid
         """
-<<<<<<< HEAD
         super().__init__(
             network_config_file=network_config_file,
             strategy_config_file=strategy_config_file,
+            auto_parse_identical=auto_parse_identical,
         )
-=======
-        super().__init__(auto_parse_identical=auto_parse_identical)
->>>>>>> 50c213ad
 
         if self.params["seed"] is not None:
             random.seed(self.params["seed"])
