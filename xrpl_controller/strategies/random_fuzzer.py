--- conflicted
+++ resolved
@@ -67,20 +67,11 @@
             Tuple[bytes, int]: the new packet and the random action.
         """
         choice: float = random.random()
-<<<<<<< HEAD
         if choice < self.params["send_probability"]:
-            return packet, 0
+            return packet.data, 0
         elif choice < self.params["send_probability"] + self.params["drop_probability"]:
-            return packet, MAX_U32
-        else:
-            return packet, random.randint(
-                self.params["min_delay_ms"], self.params["max_delay_ms"]
-            )
-=======
-        if choice < self.send_probability:
-            return packet.data, 0
-        elif choice < self.send_probability + self.drop_probability:
             return packet.data, MAX_U32
         else:
-            return packet.data, random.randint(self.min_delay_ms, self.max_delay_ms)
->>>>>>> 84cb7a55
+            return packet.data, random.randint(
+                self.params["min_delay_ms"], self.params["max_delay_ms"]
+            )