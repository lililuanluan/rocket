"""This module is responsible for defining the Strategy interface."""

import struct
from abc import ABC, abstractmethod
from typing import Dict, List, Tuple

import base58
from loguru import logger

<<<<<<< HEAD
from protos import packet_pb2, ripple_pb2
from xrpl_controller.core import MAX_U32, flatten, validate_ports
from xrpl_controller.iteration_type import (
    IterationType,
    LedgerBasedIteration,
    TimeBasedIteration,
)
=======
from protos import packet_pb2
from xrpl_controller.core import MAX_U32, flatten, validate_ports, yaml_to_dict
>>>>>>> ff7ee067
from xrpl_controller.message_action import MessageAction
from xrpl_controller.strategies.encoder_decoder import (
    DecodingNotSupportedError,
    PacketEncoderDecoder,
)
from xrpl_controller.validator_node_info import ValidatorNode


class Strategy(ABC):
    """Class that defines the Strategy interface."""

    def __init__(
        self,
        network_config_file: str = "default-network-config.yaml",
        strategy_config_file: str = "default-strategy-config.yaml",
        auto_partition: bool = True,
        auto_parse_identical: bool = True,
        keep_action_log: bool = True,
        iteration_type: IterationType | None = None,
    ):
        """
        Initialize the Strategy interface with needed fields.

        Args:
            network_config_file (str): The filename of a network configuration file
            strategy_config_file (str): The filename of a strategy configuration file.
            auto_partition (bool, optional): Whether the strategy will auto-apply network partitions.
            auto_parse_identical (bool, optional): Whether the strategy will perform same actions on identical messages.
<<<<<<< HEAD
            Defaults to True.
            keep_action_log (bool, optional): Whether the strategy will keep an action log. Defaults to True.
            iteration_type (IterationType, optional): Type of iteration logic to use.
=======
            keep_action_log (bool, optional): Whether the strategy will keep an action log.
>>>>>>> ff7ee067
        """
        self.validator_node_list: List[ValidatorNode] = []
        self.public_to_private_key_map: Dict[str, str] = {}
        self.node_amount: int = 0
        self.port_dict: Dict[int, int] = {}
        self.auto_partition: bool = auto_partition
        self.communication_matrix: list[list[bool]] = []
        self.auto_parse_identical = auto_parse_identical
        if auto_parse_identical:
            self.prev_message_action_matrix: list[list[MessageAction]] = []
        self.keep_action_log = keep_action_log
<<<<<<< HEAD
        self.iteration_type = (
            LedgerBasedIteration(10, 5) if iteration_type is None else iteration_type
=======
        self.params = {}

        str_conf_directory = "./xrpl_controller/strategies/configs/"
        self.params = yaml_to_dict(
            strategy_config_file,
            str_conf_directory,
        )
        print(
            "Initialized strategy parameters from configuration file:\n\t",
            self.params,
        )

        ntw_conf_directory = "./xrpl_controller/network_configs/"
        self.network_config = yaml_to_dict(
            network_config_file,
            ntw_conf_directory,
        )
        print(
            "Initialized strategy network configuration from configuration file:\n\t",
            self.network_config,
>>>>>>> ff7ee067
        )

    def partition_network(self, partitions: list[list[int]]):
        """
        Set the network partition and update the communication matrix. This overrides any preceding communications.

        Args:
            partitions (list[list[int]]): List containing the network partitions (as lists of port numbers).

        Raises:
            ValueError: if given partitions are invalid
        """
        flattened_partitions = flatten(partitions)
        if (
            set(flattened_partitions)
            != set([node.peer.port for node in self.validator_node_list])
            or len(flattened_partitions) != self.node_amount
        ):
            raise ValueError(
                "The given network partition is not valid for the current network."
            )

        self.communication_matrix = [
            [False for _ in range(self.node_amount)] for _ in range(self.node_amount)
        ]

        for partition in partitions:
            for i in range(len(partition)):
                for j in range(i + 1, len(partition)):
                    idx_1 = self.idx(partition[i])
                    idx_2 = self.idx(partition[j])

                    self.communication_matrix[idx_1][idx_2] = True
                    self.communication_matrix[idx_2][idx_1] = True

    def connect_nodes(self, peer_port_1: int, peer_port_2: int):
        """
        Connect 2 nodes using their ports, which allows communication between them.

        Args:
            peer_port_1 (int): Peer port 1.
            peer_port_2 (int): Peer port 2.

        Raises:
            ValueError: If peer_port_1 is equal to peer_port_2 or if any is negative
        """
        validate_ports(peer_port_1, peer_port_2)
        self.communication_matrix[self.idx(peer_port_1)][self.idx(peer_port_2)] = True
        self.communication_matrix[self.idx(peer_port_2)][self.idx(peer_port_1)] = True

    def disconnect_nodes(self, peer_port_1: int, peer_port_2: int):
        """
        Disconnect 2 nodes using their ports, which disallows communication between them.

        Args:
            peer_port_1 (int): Peer port 1.
            peer_port_2 (int): Peer port 2.

        Raises:
            ValueError: If peer_port_1 is equal to peer_port_2 or if any is negative
        """
        validate_ports(peer_port_1, peer_port_2)
        self.communication_matrix[self.idx(peer_port_1)][self.idx(peer_port_2)] = False
        self.communication_matrix[self.idx(peer_port_2)][self.idx(peer_port_1)] = False

    def check_communication(self, peer_from_port: int, peer_to_port: int) -> bool:
        """
        Check whether 2 ports can communicate with each other.

        Args:
            peer_from_port (int): The peer port from where the message was sent.
            peer_to_port (int): The peer port to where the message was sent.

        Returns:
            bool: A boolean indicating whether communication is permitted between the 2 given ports.

        Raises:
            ValueError: If peer_from_port is equal to peer_to_port or if any is negative
        """
        validate_ports(peer_from_port, peer_to_port)
        return self.communication_matrix[self.idx(peer_from_port)][
            self.idx(peer_to_port)
        ]

    def reset_communications(self):
        """
        Reset all communications, falling back to the network configuration.

        This method uses partition_network to rebuild the communication matrix in a correct way.
        """
        self.partition_network([[node.peer.port for node in self.validator_node_list]])

    def set_message_action(
        self,
        peer_from_port: int,
        peer_to_port: int,
        initial_message: bytes,
        final_message: bytes,
        action: int,
    ):
        """
        Set an entry in the message_action_matrix.

        Args:
            peer_from_port: Sender peer port.
            peer_to_port: Receiving peer port.
            initial_message: The pre-processed message.
            final_message: The (possibly mutated) processed message
            action: The taken action

        Raises:
            ValueError: if peer_from_port is equal to peer_to_port or if any is negative
        """
        assert self.auto_parse_identical
        validate_ports(peer_from_port, peer_to_port)
        self.prev_message_action_matrix[self.idx(peer_from_port)][
            self.idx(peer_to_port)
        ].set_initial_message(initial_message).set_final_message(
            final_message
        ).set_action(action)

    def check_previous_message(
        self, peer_from_port: int, peer_to_port: int, message: bytes
    ) -> tuple[bool, tuple[bytes, int]]:
        """
        Parse a message automatically to a final state with an action if it was matching to the previous message.

        Example Usage (Pseudocode):
            res: (bool, (bytes, int)) = check_previous_message(port_1, port_2, message)
            if res[0] then (message, action) = res[1]
            else: ...

        Args:
            peer_from_port: Sender peer port.
            peer_to_port: Receiving peer port.
            message: The message to be checked for parsing

        Returns:
            Tuple(bool, Tuple(bytes, int)): Boolean indicating success along with final message and action.
        """
        assert self.auto_parse_identical
        message_action = self.prev_message_action_matrix[self.idx(peer_from_port)][
            self.idx(peer_to_port)
        ]
        return message == message_action.initial_message, (
            message_action.final_message,
            message_action.action,
        )

    def update_network(self, validator_node_list: List[ValidatorNode]):
        """
        Update the strategy's attributes.

        Args:
            validator_node_list (list[ValidatorNode]): The list with (new) validator node information
        """
        logger.info("Updating the strategy's network information")
        self.validator_node_list = validator_node_list
        self.public_to_private_key_map.clear()
        self.node_amount = len(validator_node_list)
        self.port_dict = {
            port: index
            for index, port in enumerate(
                [node.peer.port for node in validator_node_list]
            )
        }

        self.partition_network([[node.peer.port for node in validator_node_list]])

        if self.auto_parse_identical:
            self.prev_message_action_matrix = [
                [MessageAction() for _ in range(self.node_amount)]
                for _ in range(self.node_amount)
            ]

        for node in self.validator_node_list:
            decoded_pub_key = base58.b58decode(
                node.validator_key_data.validation_public_key,
                alphabet=base58.XRP_ALPHABET,
            )[1:34]
            decoded_priv_key = base58.b58decode(
                node.validator_key_data.validation_private_key,
                alphabet=base58.XRP_ALPHABET,
            )[1:33]
            self.public_to_private_key_map[decoded_pub_key.hex()] = (
                decoded_priv_key.hex()
            )

        if isinstance(self.iteration_type, TimeBasedIteration):
            self.iteration_type.start_timer()

    def update_status(self, status: ripple_pb2.TMStatusChange):
        """Update the strategy's state variables, when a new TMStatusChange is received."""
        if isinstance(self.iteration_type, LedgerBasedIteration):
            self.iteration_type.update_iteration(status)

    def idx(self, port: int) -> int:
        """
        Transform a port to its corresponding index.

        Args:
            port: The port of which the index is needed.

        Returns:
            int: The corresponding index
        """
        return self.port_dict[port]

    def process_packet(
        self,
        packet: packet_pb2.Packet,
    ) -> Tuple[bytes, int]:
        """
        Process an incoming packet, applies automatic processes if applicable.

        Args:
            packet: Packet object

        Returns:
            Tuple[bytes, int]: The processed packet as bytes and an action in a tuple.
        """
        if (
            self.auto_parse_identical
            and self.check_previous_message(
                packet.from_port, packet.to_port, packet.data
            )[0]
        ):
            (final_data, action) = self.check_previous_message(
                packet.from_port, packet.to_port, packet.data
            )[1]

        else:
            if self.auto_partition and not self.check_communication(
                packet.from_port, packet.to_port
            ):
                (final_data, action) = (packet.data, MAX_U32)
            else:
                (final_data, action) = self.handle_packet(packet)

            if self.auto_parse_identical:
                self.set_message_action(
                    packet.from_port, packet.to_port, packet.data, final_data, action
                )

        message_type = struct.unpack("!H", packet.data[4:6])[0]
        if message_type == 34:
            try:
                message, _ = PacketEncoderDecoder.decode_packet(packet)
                if isinstance(message, ripple_pb2.TMStatusChange):
                    self.update_status(message)
            except DecodingNotSupportedError:
                pass

        return final_data, action

    @abstractmethod
    def handle_packet(
        self, packet: packet_pb2.Packet
    ) -> Tuple[bytes, int]:  # pragma: no cover
        """
        This method is responsible for returning a possibly mutated packet and an action.

        Args:
            packet: the original packet.

        Returns:
            Tuple[bytes, int]: the new packet and the action.
        """
        pass<|MERGE_RESOLUTION|>--- conflicted
+++ resolved
@@ -7,18 +7,13 @@
 import base58
 from loguru import logger
 
-<<<<<<< HEAD
 from protos import packet_pb2, ripple_pb2
-from xrpl_controller.core import MAX_U32, flatten, validate_ports
+from xrpl_controller.core import MAX_U32, flatten, validate_ports, yaml_to_dict
 from xrpl_controller.iteration_type import (
     IterationType,
     LedgerBasedIteration,
     TimeBasedIteration,
 )
-=======
-from protos import packet_pb2
-from xrpl_controller.core import MAX_U32, flatten, validate_ports, yaml_to_dict
->>>>>>> ff7ee067
 from xrpl_controller.message_action import MessageAction
 from xrpl_controller.strategies.encoder_decoder import (
     DecodingNotSupportedError,
@@ -47,13 +42,9 @@
             strategy_config_file (str): The filename of a strategy configuration file.
             auto_partition (bool, optional): Whether the strategy will auto-apply network partitions.
             auto_parse_identical (bool, optional): Whether the strategy will perform same actions on identical messages.
-<<<<<<< HEAD
             Defaults to True.
             keep_action_log (bool, optional): Whether the strategy will keep an action log. Defaults to True.
             iteration_type (IterationType, optional): Type of iteration logic to use.
-=======
-            keep_action_log (bool, optional): Whether the strategy will keep an action log.
->>>>>>> ff7ee067
         """
         self.validator_node_list: List[ValidatorNode] = []
         self.public_to_private_key_map: Dict[str, str] = {}
@@ -65,10 +56,9 @@
         if auto_parse_identical:
             self.prev_message_action_matrix: list[list[MessageAction]] = []
         self.keep_action_log = keep_action_log
-<<<<<<< HEAD
         self.iteration_type = (
             LedgerBasedIteration(10, 5) if iteration_type is None else iteration_type
-=======
+        )
         self.params = {}
 
         str_conf_directory = "./xrpl_controller/strategies/configs/"
@@ -76,7 +66,7 @@
             strategy_config_file,
             str_conf_directory,
         )
-        print(
+        logger.info(
             "Initialized strategy parameters from configuration file:\n\t",
             self.params,
         )
@@ -86,10 +76,9 @@
             network_config_file,
             ntw_conf_directory,
         )
-        print(
+        logger.info(
             "Initialized strategy network configuration from configuration file:\n\t",
             self.network_config,
->>>>>>> ff7ee067
         )
 
     def partition_network(self, partitions: list[list[int]]):
