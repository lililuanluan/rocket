--- conflicted
+++ resolved
@@ -6,12 +6,8 @@
 import base58
 
 from protos import packet_pb2
-<<<<<<< HEAD
-from xrpl_controller.core import MAX_U32, flatten, yaml_to_dict
-=======
-from xrpl_controller.core import MAX_U32, flatten, validate_ports
+from xrpl_controller.core import MAX_U32, flatten, validate_ports, yaml_to_dict
 from xrpl_controller.message_action import MessageAction
->>>>>>> 50c213ad
 from xrpl_controller.validator_node_info import ValidatorNode
 
 
@@ -20,30 +16,21 @@
 
     def __init__(
         self,
-<<<<<<< HEAD
         network_config_file: str | None = None,
         strategy_config_file: str | None = None,
         auto_partition: bool = True,
-=======
-        auto_partition: bool = True,
         auto_parse_identical: bool = True,
->>>>>>> 50c213ad
         keep_action_log: bool = True,
     ):
         """
         Initialize the Strategy interface with needed fields.
 
         Args:
-<<<<<<< HEAD
             network_config_file (str): The filename of a network configuration file
             strategy_config_file (str): The filename of a strategy configuration file.
-            auto_partition (bool, optional): Whether the strategy will auto-apply network partitions. Defaults to True.
-=======
-            auto_partition (bool, optional): Whether the strategy automatically applies network partitions.
+            auto_partition (bool, optional): Whether the strategy will auto-apply network partitions.
             auto_parse_identical (bool, optional): Whether the strategy will perform same actions on identical messages.
-            Defaults to True.
->>>>>>> 50c213ad
-            keep_action_log (bool, optional): Whether the strategy will keep an action log. Defaults to True.
+            keep_action_log (bool, optional): Whether the strategy will keep an action log.
         """
         self.validator_node_list: List[ValidatorNode] = []
         self.public_to_private_key_map: Dict[str, str] = {}
