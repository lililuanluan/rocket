"""This module is responsible for defining the Strategy interface."""

from abc import ABC, abstractmethod
from typing import Dict, List, Tuple

import base58
from loguru import logger

<<<<<<< HEAD
from protos import packet_pb2, ripple_pb2
from xrpl_controller.core import MAX_U32, flatten, validate_ports, yaml_to_dict
from xrpl_controller.iteration_type import (
    IterationType,
    LedgerBasedIteration,
    TimeBasedIteration,
=======
from protos import packet_pb2
from xrpl_controller.core import (
    MAX_U32,
    flatten,
    parse_to_2d_list_of_ints,
    parse_to_list_of_ints,
    validate_ports_or_ids,
    yaml_to_dict,
>>>>>>> f8dc5342
)
from xrpl_controller.message_action import MessageAction
from xrpl_controller.strategies.encoder_decoder import (
    DecodingNotSupportedError,
    PacketEncoderDecoder,
)
from xrpl_controller.validator_node_info import ValidatorNode


class Strategy(ABC):
    """Class that defines the Strategy interface."""

    def __init__(
        self,
        network_config_file: str = "default-network-config.yaml",
        strategy_config_file: str = "default-strategy-config.yaml",
        auto_partition: bool = True,
        auto_parse_identical: bool = True,
        auto_parse_subsets: bool = True,
        keep_action_log: bool = True,
        iteration_type: IterationType | None = None,
    ):
        """
        Initialize the Strategy interface with needed fields.

        Args:
            network_config_file (str): The filename of a network configuration file
            strategy_config_file (str): The filename of a strategy configuration file.
            auto_partition (bool, optional): Whether the strategy will auto-apply network partitions.
            auto_parse_identical (bool, optional): Whether the strategy will perform same actions on identical messages.
<<<<<<< HEAD
            Defaults to True.
            keep_action_log (bool, optional): Whether the strategy will keep an action log. Defaults to True.
            iteration_type (IterationType, optional): Type of iteration logic to use.
=======
            auto_parse_subsets (bool, optional): Whether the strategy will perform same actions on defined subsets.
            keep_action_log (bool, optional): Whether the strategy will keep an action log.
>>>>>>> f8dc5342
        """
        self.validator_node_list: List[ValidatorNode] = []
        self.public_to_private_key_map: Dict[str, str] = {}
        self.node_amount: int = 0
        self.port_to_id_dict: dict[int, int] = {}
        self.id_to_port_dict: dict[int, int] = {}
        self.auto_partition: bool = auto_partition
        self.communication_matrix: list[list[bool]] = []
        self.auto_parse_identical = auto_parse_identical
        self.auto_parse_subsets = auto_parse_subsets
        self.prev_message_action_matrix: list[list[MessageAction]] = []
        self.subsets_dict: dict[int, list[list[int]] | list[int]] = {}
        self.keep_action_log = keep_action_log
        self.iteration_type = (
            LedgerBasedIteration(10, 5) if iteration_type is None else iteration_type
        )
        self.params = {}

        str_conf_directory = "./xrpl_controller/strategies/configs/"
        self.params = yaml_to_dict(
            strategy_config_file,
            str_conf_directory,
        )
        logger.info(
            f"Initialized strategy parameters from configuration file:\n\t{self.params}"
        )

        ntw_conf_directory = "./xrpl_controller/network_configs/"
        self.network_config = yaml_to_dict(
            network_config_file,
            ntw_conf_directory,
        )
        logger.info(
            f"Initialized strategy network configuration from configuration file:\n\t{self.network_config}"
        )

    def partition_network(self, partitions: list[list[int]]):
        """
        Set the network partition and update the communication matrix. This overrides any preceding communications.

        Args:
            partitions (list[list[int]]): List containing the network partitions (as lists of peer ID's).

        Raises:
            ValueError: if given partitions are invalid.
        """
        flattened_partitions = flatten(partitions)
        if (
            set(flattened_partitions)
            != set([peer_id for peer_id in range(len(self.validator_node_list))])
            or len(flattened_partitions) != self.node_amount
        ):
            raise ValueError(
                "The given network partition is not valid for the current network."
            )

        self.communication_matrix = [
            [False for _ in range(self.node_amount)] for _ in range(self.node_amount)
        ]

        for partition in partitions:
            for i in range(len(partition)):
                for j in range(i + 1, len(partition)):
                    peer_id_1 = partition[i]
                    peer_id_2 = partition[j]

                    self.communication_matrix[peer_id_1][peer_id_2] = True
                    self.communication_matrix[peer_id_2][peer_id_1] = True

    def connect_nodes(self, peer_id_1: int, peer_id_2: int):
        """
        Connect 2 nodes using their ID's, which allows communication between them.

        Args:
            peer_id_1 (int): Peer ID 1.
            peer_id_2 (int): Peer ID 2.

        Raises:
            ValueError: if peer_id_1 is equal to peer_id_2 or if any is negative.
        """
        validate_ports_or_ids(peer_id_1, peer_id_2)
        self.communication_matrix[peer_id_1][peer_id_2] = True
        self.communication_matrix[peer_id_2][peer_id_1] = True

    def disconnect_nodes(self, peer_id_1: int, peer_id_2: int):
        """
        Disconnect 2 nodes using their ID's, which disallows communication between them.

        Args:
            peer_id_1 (int): Peer ID 1.
            peer_id_2 (int): Peer ID 2.

        Raises:
            ValueError: if peer_id_1 is equal to peer_id_2 or if any is negative.
        """
        validate_ports_or_ids(peer_id_1, peer_id_2)
        self.communication_matrix[peer_id_1][peer_id_2] = False
        self.communication_matrix[peer_id_2][peer_id_1] = False

    def check_communication(self, peer_from_id: int, peer_to_id: int) -> bool:
        """
        Check whether 2 peers can communicate with each other using their ID's.

        Args:
            peer_from_id (int): The peer ID from where the message was sent.
            peer_to_id (int): The peer ID to where the message was sent.

        Returns:
            bool: A boolean indicating whether communication is permitted between the 2 given ID's.

        Raises:
            ValueError: if peer_from_id is equal to peer_to_id or if any is negative.
        """
        validate_ports_or_ids(peer_from_id, peer_to_id)
        return self.communication_matrix[peer_from_id][peer_to_id]

    def reset_communications(self):
        """
        Reset all communications, falling back to the network configuration.

        This method uses partition_network to rebuild the communication matrix in a correct way.
        """
        self.partition_network(
            [[peer_id for peer_id in range(len(self.validator_node_list))]]
        )

    def set_subsets_dict_entry(
        self, peer_id: int, subsets: list[list[int]] | list[int]
    ):
        """
        Set individual entries in the subsets_dict field.

        Args:
            peer_id (int): The peer ID.
            subsets (list[list[int]]): The list of subsets.

        Raises:
            ValueError: If auto_parse_subsets is False.
        """
        if not self.auto_parse_subsets:
            raise ValueError(
                "auto_parse_subsets must be set to True when calling set_subsets_dict_entry."
            )
        self.subsets_dict[peer_id] = subsets

    def set_subsets_dict(self, subsets_dict: dict[int, list[list[int]] | list[int]]):
        """
        Set the subsets_dict field, this will overwrite any previous modifications.

        Args:
            subsets_dict: The new dictionaries, a 'map' of ID's to subsets of ID's, to be used.

        Raise:
            ValueError: if auto_parse_subsets is False.
        """
        if not self.auto_parse_subsets:
            raise ValueError(
                "auto_parse_subsets must be set to True when calling set_subsets_dict."
            )

        self.subsets_dict = {peer_id: [] for peer_id in range(self.node_amount)}

        for peer_id, subsets in subsets_dict.items():
            self.set_subsets_dict_entry(peer_id, subsets)

    def set_message_action(
        self,
        peer_from_id: int,
        peer_to_id: int,
        initial_message: bytes,
        final_message: bytes,
        action: int,
    ):
        """
        Set an entry in the message_action_matrix.

        Args:
            peer_from_id: Sender peer ID.
            peer_to_id: Receiving peer ID.
            initial_message: The pre-processed message.
            final_message: The (possibly mutated) processed message
            action: The taken action

        Raises:
            ValueError: if auto_parse_identical and auto_parse_subsets are False, and if peer_from_id is equal to peer_to_id or if any is negative
        """
        if not (self.auto_parse_identical or self.auto_parse_subsets):
            raise ValueError(
                "auto_parse_subsets must be set to True when calling set_message_action."
            )

        validate_ports_or_ids(peer_from_id, peer_to_id)
        self.prev_message_action_matrix[peer_from_id][peer_to_id].set_initial_message(
            initial_message
        ).set_final_message(final_message).set_action(action)

    def check_previous_message(
        self, peer_from_id: int, peer_to_id: int, message: bytes
    ) -> tuple[bool, tuple[bytes, int]]:
        """
        Parse a message automatically to a final state with an action if it was matching to the previous message.

        Example Usage (Pseudocode):
            res: (bool, (bytes, int)) = check_previous_message(id_1, id_2, message)
            if res[0] then (message, action) = res[1]
            else: ...

        Args:
            peer_from_id: Sender peer ID.
            peer_to_id: Receiving peer ID.
            message: The message to be checked for parsing

        Returns:
            Tuple(bool, Tuple(bytes, int)): Boolean indicating success along with final message and action.

        Raises:
            ValueError: if auto_parse_identical and auto_parse_subsets are False.
        """
        if not (self.auto_parse_identical or self.auto_parse_subsets):
            raise ValueError(
                "auto_parse_subsets or auto_parse_identical must be set to True when calling check_previous_message."
            )

        message_action = self.prev_message_action_matrix[peer_from_id][peer_to_id]
        return message == message_action.initial_message, (
            message_action.final_message,
            message_action.action,
        )

    def check_subset_entry(
        self, peer_from_id: int, peer_to_id: int, message: bytes, subset: list[int]
    ) -> tuple[bool, tuple[bytes, int]]:
        """
        Check a subset for identical messages.

        Args:
            peer_from_id: Sender peer ID.
            peer_to_id: Receiving peer ID.
            message: The message to be checked for parsing
            subset: The subset of ID's to check

        Returns:
            A tuple indicating success along with final message and action.
        """
        # For the subset which peer_to_id is in, check whether an identical message can be found.
        # If one is found, we automatically parse it to the processed version with its action.
        if peer_to_id in subset:
            for peer_id in subset:
                if (
                    result := self.check_previous_message(
                        peer_from_id, peer_id, message
                    )
                )[0]:
                    # result is a tuple[bool, tuple[bytes, int]]
                    # The second tuple contains the processed message and an action
                    self.set_message_action(
                        peer_from_id, peer_to_id, message, result[1][0], result[1][1]
                    )
                    return result

        return False, self.check_previous_message(peer_from_id, peer_to_id, message)[1]

    def check_subsets(
        self, peer_from_id: int, peer_to_id: int, message: bytes
    ) -> tuple[bool, tuple[bytes, int]]:
        """
        Check multiple subsets for identical messages.

        Args:
            peer_from_id: Sender peer ID.
            peer_to_id: Receiving peer ID.
            message: The message to be checked for parsing

        Returns:
            A tuple indicating success along with final message and action.

        Raises:
            ValueError: if auto_parse_identical is False.
        """
        if not self.auto_parse_subsets:
            raise ValueError(
                "auto_parse_subsets must be set to True when calling check_subsets."
            )

        # self.subsets_dict[peer_from_id] can contain a 1- or 2-dimensional integer list
        # We first check whether the list is 2-dimensional, if so, we handle the entry accordingly
        if len(self.subsets_dict[peer_from_id]) > 0 and isinstance(
            self.subsets_dict[peer_from_id][0], list
        ):
            # We have to parse the list to a list[list[int]] type to suppress tox
            for subset in parse_to_2d_list_of_ints(self.subsets_dict[peer_from_id]):
                if (
                    result := self.check_subset_entry(
                        peer_from_id, peer_to_id, message, subset
                    )
                )[0]:
                    return result
            return False, self.check_previous_message(
                peer_from_id, peer_to_id, message
            )[1]
        else:
            # In this branch, we know for certain that self.subsets_dict[peer_from_id] is 1-dimensional
            # We have to parse the list to a list[int] type to suppress tox
            return self.check_subset_entry(
                peer_from_id,
                peer_to_id,
                message,
                parse_to_list_of_ints(self.subsets_dict[peer_from_id]),
            )

    def update_network(self, validator_node_list: List[ValidatorNode]):
        """
        Update the strategy's attributes.

        Args:
            validator_node_list (list[ValidatorNode]): The list with (new) validator node information
        """
        logger.info("Updating the strategy's network information")
        self.validator_node_list = validator_node_list
        self.public_to_private_key_map.clear()
        self.node_amount = len(validator_node_list)
        self.port_dict = {
            port: index
            for index, port in enumerate(
                [node.peer.port for node in validator_node_list]
            )
        }
        self.id_dict = {
            index: port
            for index, port in enumerate(
                [node.peer.port for node in validator_node_list]
            )
        }

        self.partition_network(
            [[peer_id for peer_id in range(len(validator_node_list))]]
        )

        if self.auto_parse_identical:
            self.prev_message_action_matrix = [
                [MessageAction() for _ in range(self.node_amount)]
                for _ in range(self.node_amount)
            ]

        if self.auto_parse_subsets:
            self.subsets_dict = {peer_id: [] for peer_id in range(self.node_amount)}

        for node in self.validator_node_list:
            decoded_pub_key = base58.b58decode(
                node.validator_key_data.validation_public_key,
                alphabet=base58.XRP_ALPHABET,
            )[1:34]
            decoded_priv_key = base58.b58decode(
                node.validator_key_data.validation_private_key,
                alphabet=base58.XRP_ALPHABET,
            )[1:33]
            self.public_to_private_key_map[decoded_pub_key.hex()] = (
                decoded_priv_key.hex()
            )

<<<<<<< HEAD
        if isinstance(self.iteration_type, TimeBasedIteration):
            self.iteration_type.start_timer()
        elif isinstance(self.iteration_type, LedgerBasedIteration):
            self.iteration_type.start_timeout()

    def update_status(self, status: ripple_pb2.TMStatusChange):
        """Update the strategy's state variables, when a new TMStatusChange is received."""
        if isinstance(self.iteration_type, LedgerBasedIteration):
            self.iteration_type.update_iteration(status)

    def idx(self, port: int) -> int:
=======
    def port_to_id(self, port: int) -> int:
>>>>>>> f8dc5342
        """
        Transform a port to its corresponding index.

        Args:
            port: The port of which the corresponding peer ID is needed.

        Returns:
            int: The corresponding peer ID
        """
        return self.port_dict[port]

    def id_to_port(self, peer_id: int) -> int:
        """
        Transform a peer ID to its corresponding port.

        Args:
            peer_id: the peer ID of which the port is needed

        Returns:
            The corresponding port
        """
        return self.id_dict[peer_id]

    def process_packet(
        self,
        packet: packet_pb2.Packet,
    ) -> Tuple[bytes, int]:
        """
        Process an incoming packet, applies automatic processes if applicable.

        Args:
            packet: Packet object

        Returns:
            Tuple[bytes, int]: The processed packet as bytes and an action in a tuple.
        """
        peer_from_id = self.port_to_id(packet.from_port)
        peer_to_id = self.port_to_id(packet.to_port)

        # Check for identical previous messages or for identical messages within broadcasts.
        # This uses booleans to check whether the functionality has to be applied automatically.
        # First check whether we want to automatically parse resent messages,
        # then we check whether we want to perform identical actions for defined subsets of processes
        if (
            self.auto_parse_identical
            and (
                result := self.check_previous_message(
                    peer_from_id, peer_to_id, packet.data
                )
            )[0]
        ) or (
            self.auto_parse_subsets
            and (result := self.check_subsets(peer_from_id, peer_to_id, packet.data))[0]
        ):
            # If result[0] is True, then result[1] will contain usable data
            (final_data, action) = result[1]

        # Handle the packet regularly
        else:
            # If no communication is allowed by partitions, then we drop immediately
            if self.auto_partition and not self.check_communication(
                peer_from_id, peer_to_id
            ):
                (final_data, action) = (packet.data, MAX_U32)
            else:
                (final_data, action) = self.handle_packet(packet)

            # This is needed to keep track of previously sent messages
            if self.auto_parse_identical or self.auto_parse_subsets:
                self.set_message_action(
                    peer_from_id, peer_to_id, packet.data, final_data, action
                )

        try:
            message, _ = PacketEncoderDecoder.decode_packet(packet)
            if isinstance(message, ripple_pb2.TMStatusChange):
                self.update_status(message)
        except DecodingNotSupportedError:
            pass

        return final_data, action

    @abstractmethod
    def handle_packet(
        self, packet: packet_pb2.Packet
    ) -> Tuple[bytes, int]:  # pragma: no cover
        """
        This method is responsible for returning a possibly mutated packet and an action.

        Args:
            packet: the original packet.

        Returns:
            Tuple[bytes, int]: the new packet and the action.
        """
        pass<|MERGE_RESOLUTION|>--- conflicted
+++ resolved
@@ -6,15 +6,7 @@
 import base58
 from loguru import logger
 
-<<<<<<< HEAD
 from protos import packet_pb2, ripple_pb2
-from xrpl_controller.core import MAX_U32, flatten, validate_ports, yaml_to_dict
-from xrpl_controller.iteration_type import (
-    IterationType,
-    LedgerBasedIteration,
-    TimeBasedIteration,
-=======
-from protos import packet_pb2
 from xrpl_controller.core import (
     MAX_U32,
     flatten,
@@ -22,7 +14,11 @@
     parse_to_list_of_ints,
     validate_ports_or_ids,
     yaml_to_dict,
->>>>>>> f8dc5342
+)
+from xrpl_controller.iteration_type import (
+    IterationType,
+    LedgerBasedIteration,
+    TimeBasedIteration,
 )
 from xrpl_controller.message_action import MessageAction
 from xrpl_controller.strategies.encoder_decoder import (
@@ -53,14 +49,9 @@
             strategy_config_file (str): The filename of a strategy configuration file.
             auto_partition (bool, optional): Whether the strategy will auto-apply network partitions.
             auto_parse_identical (bool, optional): Whether the strategy will perform same actions on identical messages.
-<<<<<<< HEAD
-            Defaults to True.
+            auto_parse_subsets (bool, optional): Whether the strategy will perform same actions on defined subsets.
             keep_action_log (bool, optional): Whether the strategy will keep an action log. Defaults to True.
             iteration_type (IterationType, optional): Type of iteration logic to use.
-=======
-            auto_parse_subsets (bool, optional): Whether the strategy will perform same actions on defined subsets.
-            keep_action_log (bool, optional): Whether the strategy will keep an action log.
->>>>>>> f8dc5342
         """
         self.validator_node_list: List[ValidatorNode] = []
         self.public_to_private_key_map: Dict[str, str] = {}
@@ -420,8 +411,6 @@
             self.public_to_private_key_map[decoded_pub_key.hex()] = (
                 decoded_priv_key.hex()
             )
-
-<<<<<<< HEAD
         if isinstance(self.iteration_type, TimeBasedIteration):
             self.iteration_type.start_timer()
         elif isinstance(self.iteration_type, LedgerBasedIteration):
@@ -432,10 +421,7 @@
         if isinstance(self.iteration_type, LedgerBasedIteration):
             self.iteration_type.update_iteration(status)
 
-    def idx(self, port: int) -> int:
-=======
     def port_to_id(self, port: int) -> int:
->>>>>>> f8dc5342
         """
         Transform a port to its corresponding index.
 
