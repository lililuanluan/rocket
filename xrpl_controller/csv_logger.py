--- conflicted
+++ resolved
@@ -105,57 +105,33 @@
         action: int,
         from_port: int,
         to_port: int,
-<<<<<<< HEAD
         message_type: str,
         original_data: str,
         possibly_mutated_data: str,
-=======
-        data: bytes,
         custom_timestamp: int | None = None,
->>>>>>> 50c213ad
     ):
         """
-        Log an action to the csv file.
+        Log an action according to a specific column format.
 
         Args:
-<<<<<<< HEAD
             action: action to be logged.
             from_port: from_port of the message.
             to_port: to_port of the message.
             message_type: the message type as defined in the ripple.proto
             original_data: the message's original data.
             possibly_mutated_data: the message's possibly mutated data.
+            custom_timestamp: a custom timestamp to log if desired.
 
         Returns:
             None
         """
-        self.writer.writerow(
-            [
-                datetime.now(),
-                action,
-=======
-            action (int): Action.
-            from_port (int): Port of sending peer.
-            to_port (int): Port of receiving peer.
-            data (bytes): Data bytes.
-            custom_timestamp (int | None): Custom timestamp.
-        """
-        formatted_action = (
-            "send"
-            if action == 0
-            else "drop"
-            if action == MAX_U32
-            else f"delay:{action}ms"
-        )
-
         # Note: timestamp is milliseconds since epoch (January 1, 1970)
         self.writer.writerow(
             [
                 int(datetime.now().timestamp() * 1000)
                 if custom_timestamp is None
                 else custom_timestamp,
-                formatted_action,
->>>>>>> 50c213ad
+                action,
                 from_port,
                 to_port,
                 message_type,
