"""This module is responsible for requesting ledger data from the validator nodes."""

from typing import List

from xrpl_controller.validator_node_info import ValidatorNode

validator_node_list_store: List[ValidatorNode] = []


def store_validator_node_info(validator_node_list: List[ValidatorNode]):
<<<<<<< HEAD
    """This function stores the validator node info."""
=======
    """
    Store validator node info in a global variable.

    Args:
        validator_node_list: The list of ValidatorNode's to be stored.
    """
>>>>>>> 3c74b49e
    global validator_node_list_store
    validator_node_list_store = validator_node_list
    print(f"Stored validator node info: {validator_node_list_store}")<|MERGE_RESOLUTION|>--- conflicted
+++ resolved
@@ -8,16 +8,12 @@
 
 
 def store_validator_node_info(validator_node_list: List[ValidatorNode]):
-<<<<<<< HEAD
-    """This function stores the validator node info."""
-=======
     """
     Store validator node info in a global variable.
 
     Args:
         validator_node_list: The list of ValidatorNode's to be stored.
     """
->>>>>>> 3c74b49e
     global validator_node_list_store
     validator_node_list_store = validator_node_list
     print(f"Stored validator node info: {validator_node_list_store}")