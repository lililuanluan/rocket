"""This module is responsible for requesting ledger data from the validator nodes."""

from typing import List

from xrpl_controller.validator_node_info import ValidatorNode

validator_node_list_store: List[ValidatorNode] = []


def store_validator_node_info(validator_node_list: List[ValidatorNode]):
    """
    Store validator node info in a global variable.

    Args:
        validator_node_list: The list of ValidatorNode's to be stored.
    """
    global validator_node_list_store
    validator_node_list_store = validator_node_list
<<<<<<< HEAD

    print(f"Stored validator node info: {validator_node_list_store}")

    return
=======
    print(f"Stored validator node info: {validator_node_list_store}")
>>>>>>> 0f9e7e22
<|MERGE_RESOLUTION|>--- conflicted
+++ resolved
@@ -16,11 +16,7 @@
     """
     global validator_node_list_store
     validator_node_list_store = validator_node_list
-<<<<<<< HEAD
 
     print(f"Stored validator node info: {validator_node_list_store}")
 
-    return
-=======
-    print(f"Stored validator node info: {validator_node_list_store}")
->>>>>>> 0f9e7e22
+    return