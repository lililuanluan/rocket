--- conflicted
+++ resolved
@@ -8,11 +8,7 @@
 import tomllib
 
 from protos import packet_pb2, packet_pb2_grpc
-<<<<<<< HEAD
-from xrpl_controller.core import validate_ports
-=======
-from xrpl_controller.core import format_datetime
->>>>>>> 489f3ecf
+from xrpl_controller.core import format_datetime, validate_ports
 from xrpl_controller.csv_logger import ActionLogger
 from xrpl_controller.request_ledger_data import store_validator_node_info
 from xrpl_controller.strategies.strategy import Strategy
@@ -36,13 +32,9 @@
             strategy: the strategy to use while serving packets
         """
         self.strategy = strategy
-<<<<<<< HEAD
         self.keep_log = keep_log
         if keep_log:
             self.logger = None
-=======
-        self.logger = None
->>>>>>> 489f3ecf
 
     def send_packet(self, request, context):
         """
