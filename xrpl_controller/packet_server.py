--- conflicted
+++ resolved
@@ -58,7 +58,7 @@
             )
 
         (data, action) = self.strategy.handle_packet(request.data)
-<<<<<<< HEAD
+
         action = (
             self.strategy.apply_network_partition(
                 action, request.from_port, request.to_port
@@ -66,7 +66,6 @@
             if self.strategy.auto_partition
             else action
         )
-=======
 
         if self.keep_log:
             self.logger.log_action(
@@ -76,7 +75,6 @@
                 data=data,
             )
 
->>>>>>> c4d906a5
         return packet_pb2.PacketAck(data=data, action=action)
 
     def send_validator_node_info(self, request_iterator, context):
@@ -120,14 +118,7 @@
                 )
             )
         store_validator_node_info(validator_node_list)
-<<<<<<< HEAD
         self.strategy.update_network(validator_node_list)
-        return packet_pb2.ValidatorNodeInfoAck(status="Received validator node info")
-
-
-def serve(strategy: Strategy):
-    """This function starts the server and listens for incoming packets."""
-=======
 
         if self.keep_log:
             if (
@@ -146,7 +137,6 @@
     Returns: None
 
     """
->>>>>>> c4d906a5
     server = grpc.server(futures.ThreadPoolExecutor(max_workers=10))
     packet_pb2_grpc.add_PacketServiceServicer_to_server(
         PacketService(strategy, keep_log), server
