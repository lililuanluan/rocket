"""This module is responsible for receiving the incoming packets from the interceptor and returning a response."""

from concurrent import futures
from typing import List

import grpc

from protos import packet_pb2, packet_pb2_grpc
from xrpl_controller.csv_logger import ActionLogger
from xrpl_controller.request_ledger_data import store_validator_node_info
from xrpl_controller.strategies.strategy import Strategy
from xrpl_controller.validator_node_info import (
    SocketAddress,
    ValidatorKeyData,
    ValidatorNode,
)

HOST = "localhost"


class PacketService(packet_pb2_grpc.PacketServiceServicer):
    """This class is responsible for receiving the incoming packets from the interceptor and returning a response."""

    def __init__(self, strategy: Strategy, keep_log: bool = True):
        """
        Constructor for the PacketService class.

        Args:
            strategy: the strategy to use while serving packets
            keep_log: whether to keep track of a log containing all actions taken
        """
        self.strategy = strategy
        self.keep_log = keep_log
        self.logger = None

    def send_packet(self, request, context):
        """
        This function receives the packet from the interceptor and passes it to the controller.

        Every action taken by the defined strategy will be logged in ../execution_logs.

        Args:
            request: packet containing intercepted data
            context: grpc context

        Returns:
            the possibly modified packet and an action

        Raises:
            ValueError: if from_port == to_port
        """
<<<<<<< HEAD
        (data, action) = self.strategy.handle_packet(
            request
        )
=======
        if request.from_port == request.to_port:
            raise ValueError(
                "Sending port should not be the same as receiving port. "
                f"from_port == to_port == {request.from_port}"
            )

        (data, action) = self.strategy.handle_packet(request.data)

        action = (
            self.strategy.apply_network_partition(
                action, request.from_port, request.to_port
            )
            if self.strategy.auto_partition
            else action
        )

        if self.keep_log:
            self.logger.log_action(
                action=action,
                from_port=request.from_port,
                to_port=request.to_port,
                data=data,
            )

>>>>>>> 0f9e7e22
        return packet_pb2.PacketAck(data=data, action=action)

    def send_validator_node_info(self, request_iterator, context):
        """
        This function receives the validator node info from the interceptor and passes it to the controller.

        Args:
            request_iterator: Iterator of validator node info.
            context: grpc context.

        Returns:
            ValidatorNodeInfoAck: An acknowledgement.
        """
        validator_node_list: List[ValidatorNode] = []
        for request in request_iterator:
            validator_node_list.append(
                ValidatorNode(
                    peer=SocketAddress(
                        host=HOST,
                        port=request.peer_port,
                    ),
                    ws_public=SocketAddress(
                        host=HOST,
                        port=request.ws_public_port,
                    ),
                    ws_admin=SocketAddress(
                        host=HOST,
                        port=request.ws_admin_port,
                    ),
                    rpc=SocketAddress(
                        host=HOST,
                        port=request.rpc_port,
                    ),
                    validator_key_data=ValidatorKeyData(
                        status=request.status,
                        validation_key=request.validation_key,
                        validation_private_key=request.validation_private_key,
                        validation_public_key=request.validation_public_key,
                        validation_seed=request.validation_seed,
                    ),
                )
            )
        store_validator_node_info(validator_node_list)
<<<<<<< HEAD
        self.strategy.getKey(validator_node_list)
=======
        self.strategy.update_network(validator_node_list)

        if self.keep_log:
            if (
                self.logger is not None
            ):  # Close the previous logger if there was a previous one
                self.logger.close()
            self.logger = ActionLogger(validator_node_list)

>>>>>>> 0f9e7e22
        return packet_pb2.ValidatorNodeInfoAck(status="Received validator node info")


def serve(strategy: Strategy, keep_log: bool = True):
    """
    This function starts the server and listens for incoming packets.

    Returns: None

    """
    server = grpc.server(futures.ThreadPoolExecutor(max_workers=10))
    packet_pb2_grpc.add_PacketServiceServicer_to_server(
        PacketService(strategy, keep_log), server
    )
    server.add_insecure_port("[::]:50051")
    server.start()
    server.wait_for_termination()


def serve_for_automated_tests(strategy: Strategy) -> grpc.Server:
    """
    This function starts the server and listens for incoming packets.

    Returns: None

    """
    server = grpc.server(futures.ThreadPoolExecutor(max_workers=10))
    packet_pb2_grpc.add_PacketServiceServicer_to_server(PacketService(strategy), server)
    server.add_insecure_port("[::]:50051")
    server.start()
    return server<|MERGE_RESOLUTION|>--- conflicted
+++ resolved
@@ -14,6 +14,7 @@
     ValidatorKeyData,
     ValidatorNode,
 )
+from xrpl_controller.strategies.strategy import Strategy
 
 HOST = "localhost"
 
@@ -49,11 +50,6 @@
         Raises:
             ValueError: if from_port == to_port
         """
-<<<<<<< HEAD
-        (data, action) = self.strategy.handle_packet(
-            request
-        )
-=======
         if request.from_port == request.to_port:
             raise ValueError(
                 "Sending port should not be the same as receiving port. "
@@ -78,7 +74,6 @@
                 data=data,
             )
 
->>>>>>> 0f9e7e22
         return packet_pb2.PacketAck(data=data, action=action)
 
     def send_validator_node_info(self, request_iterator, context):
@@ -122,9 +117,6 @@
                 )
             )
         store_validator_node_info(validator_node_list)
-<<<<<<< HEAD
-        self.strategy.getKey(validator_node_list)
-=======
         self.strategy.update_network(validator_node_list)
 
         if self.keep_log:
@@ -134,7 +126,7 @@
                 self.logger.close()
             self.logger = ActionLogger(validator_node_list)
 
->>>>>>> 0f9e7e22
+        self.strategy.getKey(validator_node_list)
         return packet_pb2.ValidatorNodeInfoAck(status="Received validator node info")
 
 
