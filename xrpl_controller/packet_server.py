"""This module is responsible for receiving the incoming packets from the interceptor and returning a response."""

import datetime
from concurrent import futures
from typing import List

import grpc
from typeguard import TypeCheckError, check_type  # type: ignore

from protos import packet_pb2, packet_pb2_grpc
from protos.packet_pb2 import Packet
from xrpl_controller.core import format_datetime, validate_ports_or_ids
from xrpl_controller.csv_logger import ActionLogger
from xrpl_controller.strategies.encoder_decoder import PacketEncoderDecoder
from xrpl_controller.strategies.strategy import Strategy
from xrpl_controller.validator_node_info import (
    SocketAddress,
    ValidatorKeyData,
    ValidatorNode,
)

HOST = "localhost"


class PacketService(packet_pb2_grpc.PacketServiceServicer):
    """This class is responsible for receiving the incoming packets from the interceptor and returning a response."""

    def __init__(self, strategy: Strategy):
        """
        Constructor for the PacketService class.

        Args:
            strategy: the strategy to use while serving packets
        """
        self.strategy = strategy
        self.logger: ActionLogger | None = None
        self._start_datetime: datetime.datetime = datetime.datetime.now()

    def send_packet(
        self, request, context: grpc.ServicerContext
    ) -> packet_pb2.PacketAck:
        """
        This function receives the packet from the interceptor and passes it to the controller.

        Every action taken by the defined strategy will be logged in ../execution_logs.

        Args:
            request: packet containing intercepted data
            context: grpc context

        Returns:
            the possibly modified packet and an action

        Raises:
            ValueError: if request.from_port == request.to_port or if any is negative
        """
        timestamp = int(datetime.datetime.now().timestamp() * 1000)
        validate_ports_or_ids(request.from_port, request.to_port)

        (new_data, action) = self.strategy.process_packet(request)

        if not self.strategy.keep_action_log:
            return packet_pb2.PacketAck(data=new_data, action=action)

        if not self.logger:
            raise RuntimeError("Logger was not initialized")

        original_packet_deco = PacketEncoderDecoder.decode_packet(request)
        new_packet = Packet(
            data=new_data, from_port=request.from_port, to_port=request.to_port
        )
        new_packet_deco = PacketEncoderDecoder.decode_packet(new_packet)

        self.logger.log_action(
            action=action,
            from_port=request.from_port,
            to_port=request.to_port,
            message_type=PacketEncoderDecoder.message_type_map[
                original_packet_deco[1]
            ].__name__,
            original_data=original_packet_deco[0].__str__().replace("\n", "; "),
            possibly_mutated_data=new_packet_deco[0].__str__().replace("\n", "; "),
            custom_timestamp=timestamp,
        )

        return packet_pb2.PacketAck(data=new_data, action=action)

    def send_validator_node_info(
        self,
        request_iterator: List[packet_pb2.ValidatorNodeInfo],
        context: grpc.ServicerContext,
    ) -> packet_pb2.ValidatorNodeInfoAck:
        """
        This function receives the validator node info from the interceptor and passes it to the controller.

        Args:
            request_iterator: Iterator of validator node info.
            context: grpc context.

        Returns:
            ValidatorNodeInfoAck: An acknowledgement.
        """
        validator_node_list: List[ValidatorNode] = []
        for request in request_iterator:
            validator_node_list.append(
                ValidatorNode(
                    peer=SocketAddress(
                        host=HOST,
                        port=request.peer_port,
                    ),
                    ws_public=SocketAddress(
                        host=HOST,
                        port=request.ws_public_port,
                    ),
                    ws_admin=SocketAddress(
                        host=HOST,
                        port=request.ws_admin_port,
                    ),
                    rpc=SocketAddress(
                        host=HOST,
                        port=request.rpc_port,
                    ),
                    validator_key_data=ValidatorKeyData(
                        status=request.status,
                        validation_key=request.validation_key,
                        validation_private_key=request.validation_private_key,
                        validation_public_key=request.validation_public_key,
                        validation_seed=request.validation_seed,
                    ),
                )
            )
        self.strategy.update_network(validator_node_list)

        if self.strategy.keep_action_log:
            if (
                self.logger is not None
            ):  # Close the previous logger if there was a previous one
                self.logger.close()
            self.logger = ActionLogger(
                format_datetime(self._start_datetime),
                validator_node_list,
                f"action-{self.strategy.iteration_type.cur_iteration}",
                f"node_info-{self.strategy.iteration_type.cur_iteration}",
            )

        return packet_pb2.ValidatorNodeInfoAck(status="Received validator node info")

    def get_config(self, request, context):
        """
        This function sends the network config specified in the self.strategy, to the interceptor.

        Args:
            request: The request containing the network config.
            context: gRPC context.

        Returns:
            Config: The Config object.

        Raises:
            ValueError: if an expected field is not set in the config file.
            TypeError: if the type of a field does not match the expected type.
        """
<<<<<<< HEAD
        config = self.strategy.network_config

        config_values_types = {
            "network_partition": List[List[int]],
            "base_port_peer": int,
            "base_port_ws": int,
            "base_port_ws_admin": int,
            "base_port_rpc": int,
            "number_of_nodes": int,
        }

        for name, name_type in config_values_types.items():
            value = config.get(name)
            if value is None:
                raise ValueError(f"{name} was not specified in the network config")
            try:
                check_type(value, name_type)
            except TypeCheckError as err:
                raise (
                    TypeError(
                        f"The type for {name} in network config should be {name_type.__name__} but was {type(value).__name__}"
                    )
                ) from err

        partitions = map(
            lambda x: packet_pb2.Partition(nodes=x),
            config.get("network_partition"),
        )
=======
        config = self.strategy.network.network_config
        partition_list: List[List[int]] = config.get("network_partition")
        partitions = map(lambda x: packet_pb2.Partition(nodes=x), partition_list)
>>>>>>> 09026e39

        return packet_pb2.Config(
            base_port_peer=config.get("base_port_peer"),
            base_port_ws=config.get("base_port_ws"),
            base_port_ws_admin=config.get("base_port_ws_admin"),
            base_port_rpc=config.get("base_port_rpc"),
            number_of_nodes=config.get("number_of_nodes"),
            partitions=partitions,
        )


def serve(strategy: Strategy):
    """
    This function starts the server and listens for incoming packets.

    Returns: None

    """
    server = grpc.server(futures.ThreadPoolExecutor(max_workers=10))
    packet_pb2_grpc.add_PacketServiceServicer_to_server(PacketService(strategy), server)
    server.add_insecure_port("[::]:50051")
    server.start()
    strategy.iteration_type.set_server(server)
    strategy.iteration_type.add_iteration()

    return server<|MERGE_RESOLUTION|>--- conflicted
+++ resolved
@@ -160,8 +160,7 @@
             ValueError: if an expected field is not set in the config file.
             TypeError: if the type of a field does not match the expected type.
         """
-<<<<<<< HEAD
-        config = self.strategy.network_config
+        config = self.strategy.network.network_config
 
         config_values_types = {
             "network_partition": List[List[int]],
@@ -189,11 +188,6 @@
             lambda x: packet_pb2.Partition(nodes=x),
             config.get("network_partition"),
         )
-=======
-        config = self.strategy.network.network_config
-        partition_list: List[List[int]] = config.get("network_partition")
-        partitions = map(lambda x: packet_pb2.Partition(nodes=x), partition_list)
->>>>>>> 09026e39
 
         return packet_pb2.Config(
             base_port_peer=config.get("base_port_peer"),
