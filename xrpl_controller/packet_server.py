"""This module is responsible for receiving the incoming packets from the interceptor and returning a response."""

from concurrent import futures
from typing import List

import csv
from datetime import datetime
import grpc
import os
<<<<<<< HEAD

=======
>>>>>>> db7c09cd
from protos import packet_pb2, packet_pb2_grpc
from xrpl_controller.request_ledger_data import store_validator_node_info
from xrpl_controller.validator_node_info import (
    ValidatorNode,
    ValidatorKeyData,
    SocketAddress,
)
from xrpl_controller.strategies.strategy import Strategy

HOST = "localhost"

MAX_U32 = 2**32 - 1

MAX_U32 = 2**32 - 1


class PacketService(packet_pb2_grpc.PacketServiceServicer):
    """This class is responsible for receiving the incoming packets from the interceptor and returning a response."""

    def __init__(self, strategy: Strategy, keep_log: bool = True):
        """
        Constructor for the PacketService class.

        Args:
            strategy: the strategy to use while serving packets
        """
        self.strategy = strategy
        if keep_log:
<<<<<<< HEAD
            # File name format is: execution_log_[year]_[month]_[day]_[hour (24hr clock)]:[minute].csv
            file_path = f"../execution_logs/execution_log_{datetime.now().strftime('%Y_%m_%d_%H:%M')}.csv"
=======
            file_path = f"../execution_logs/execution_log_{datetime.now().strftime('%Y_%m_%d')}.csv"
>>>>>>> db7c09cd
            csv_file = open(file_path, mode="w", newline="")
            self.writer = csv.writer(csv_file)
            self.writer.writerow(["timestamp", "action", "from_port", "to_port", "data"])

    def send_packet(self, request, context):
        """
        This function receives the packet from the interceptor and passes it to the controller.

        Every action taken by the defined strategy will be logged in ../execution_logs.

        Args:
            request: packet containing intercepted data
            context: grpc context

        Returns: the possibly modified packet and an action

        """
        (data, action) = self.strategy.handle_packet(request.data)

        self.writer.writerow(
            [
                datetime.now(),
                "Send"
                if action == 0
                else "Drop"
                if action == MAX_U32
                else "Delay:" + str(action) + "ms",
                request.from_port,
                request.to_port,
                data.hex(),
            ]
        )

        return packet_pb2.PacketAck(data=data, action=action)

    def send_validator_node_info(self, request_iterator, context):
        """
        This function receives the validator node info from the interceptor and passes it to the controller.

        Args:
            request_iterator: iterator of validator node info
            context: grpc context

        Returns: an acknowledgement

        """
        validator_node_list: List[ValidatorNode] = []
        for request in request_iterator:
            validator_node_list.append(
                ValidatorNode(
                    ws_public=SocketAddress(
                        host=HOST,
                        port=request.ws_public_port,
                    ),
                    ws_admin=SocketAddress(
                        host=HOST,
                        port=request.ws_admin_port,
                    ),
                    rpc=SocketAddress(
                        host=HOST,
                        port=request.rpc_port,
                    ),
                    validator_key_data=ValidatorKeyData(
                        status=request.status,
                        validation_key=request.validation_key,
                        validation_private_key=request.validation_private_key,
                        validation_public_key=request.validation_public_key,
                        validation_seed=request.validation_seed,
                    ),
                )
            )
        store_validator_node_info(validator_node_list)
        return packet_pb2.ValidatorNodeInfoAck(status="Received validator node info")


def serve(strategy: Strategy, keep_log: bool = True):
    """
    This function starts the server and listens for incoming packets.

    Returns: None

    """
    server = grpc.server(futures.ThreadPoolExecutor(max_workers=10))
    packet_pb2_grpc.add_PacketServiceServicer_to_server(PacketService(strategy, keep_log), server)
    server.add_insecure_port("[::]:50051")
    server.start()
    server.wait_for_termination()<|MERGE_RESOLUTION|>--- conflicted
+++ resolved
@@ -7,10 +7,6 @@
 from datetime import datetime
 import grpc
 import os
-<<<<<<< HEAD
-
-=======
->>>>>>> db7c09cd
 from protos import packet_pb2, packet_pb2_grpc
 from xrpl_controller.request_ledger_data import store_validator_node_info
 from xrpl_controller.validator_node_info import (
@@ -21,8 +17,6 @@
 from xrpl_controller.strategies.strategy import Strategy
 
 HOST = "localhost"
-
-MAX_U32 = 2**32 - 1
 
 MAX_U32 = 2**32 - 1
 
@@ -39,12 +33,8 @@
         """
         self.strategy = strategy
         if keep_log:
-<<<<<<< HEAD
             # File name format is: execution_log_[year]_[month]_[day]_[hour (24hr clock)]:[minute].csv
             file_path = f"../execution_logs/execution_log_{datetime.now().strftime('%Y_%m_%d_%H:%M')}.csv"
-=======
-            file_path = f"../execution_logs/execution_log_{datetime.now().strftime('%Y_%m_%d')}.csv"
->>>>>>> db7c09cd
             csv_file = open(file_path, mode="w", newline="")
             self.writer = csv.writer(csv_file)
             self.writer.writerow(["timestamp", "action", "from_port", "to_port", "data"])
@@ -60,6 +50,9 @@
             context: grpc context
 
         Returns: the possibly modified packet and an action
+            action 0: send immediately without delay
+            action MAX: drop the packet
+            action 0<x<MAX: delay the packet x ms
 
         """
         (data, action) = self.strategy.handle_packet(request.data)
