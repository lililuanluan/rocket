--- conflicted
+++ resolved
@@ -1,25 +1,15 @@
 """This module is responsible for receiving the incoming packets from the interceptor and returning a response."""
 
 import datetime
-import struct
 from concurrent import futures
 from typing import List
 
 import grpc
 import tomllib
 
-<<<<<<< HEAD
-from protos import packet_pb2, packet_pb2_grpc, ripple_pb2
-from xrpl_controller.core import format_datetime
-=======
 from protos import packet_pb2, packet_pb2_grpc
 from xrpl_controller.core import format_datetime, validate_ports
->>>>>>> 50c213ad
 from xrpl_controller.csv_logger import ActionLogger
-from xrpl_controller.strategies.encoder_decoder import (
-    DecodingNotSupportedError,
-    PacketEncoderDecoder,
-)
 from xrpl_controller.strategies.strategy import Strategy
 from xrpl_controller.validator_node_info import (
     SocketAddress,
@@ -59,27 +49,8 @@
         Raises:
             ValueError: if request.from_port == request.to_port or if any is negative
         """
-<<<<<<< HEAD
-        if request.from_port == request.to_port:
-            raise ValueError(
-                "Sending port should not be the same as receiving port. "
-                f"from_port == to_port == {request.from_port}"
-            )
-
-        message_type = struct.unpack("!H", request.data[4:6])[0]
-        if message_type == 34:
-            try:
-                message, _ = PacketEncoderDecoder.decode_packet(request)
-                if isinstance(message, ripple_pb2.TMStatusChange):
-                    self.strategy.update_status(message)
-            except DecodingNotSupportedError:
-                pass
-
-        (data, action) = self.strategy.handle_packet(request)
-=======
         timestamp = int(datetime.datetime.now().timestamp() * 1000)
         validate_ports(request.from_port, request.to_port)
->>>>>>> 50c213ad
 
         (data, action) = self.strategy.process_packet(request)
 
