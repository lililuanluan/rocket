--- conflicted
+++ resolved
@@ -8,13 +8,8 @@
 import tomllib
 
 from protos import packet_pb2, packet_pb2_grpc
-<<<<<<< HEAD
-from xrpl_controller.csv_logger import ActionLogger, CSVLogger
-=======
 from xrpl_controller.core import format_datetime
 from xrpl_controller.csv_logger import ActionLogger
-from xrpl_controller.request_ledger_data import store_validator_node_info
->>>>>>> 489f3ecf
 from xrpl_controller.strategies.strategy import Strategy
 from xrpl_controller.validator_node_info import (
     SocketAddress,
@@ -36,12 +31,7 @@
             strategy: the strategy to use while serving packets
         """
         self.strategy = strategy
-<<<<<<< HEAD
-        self.keep_log = keep_log
-        self.logger: CSVLogger | None = None
-=======
-        self.logger = None
->>>>>>> 489f3ecf
+        self.logger: ActionLogger | None = None
 
     def send_packet(self, request, context):
         """
@@ -75,6 +65,8 @@
         )
 
         if self.strategy.keep_action_log:
+            if not self.logger:
+                raise RuntimeError("Logger was not initialized")
             self.logger.log_action(
                 action=action,
                 from_port=request.from_port,
