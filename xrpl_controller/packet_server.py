"""This module is responsible for receiving the incoming packets from the interceptor and returning a response."""

import datetime
from concurrent import futures
from typing import List

import grpc
import tomllib

from protos import packet_pb2, packet_pb2_grpc
<<<<<<< HEAD
from protos.packet_pb2 import Packet
from xrpl_controller.core import format_datetime
=======
from xrpl_controller.core import format_datetime, validate_ports
>>>>>>> 50c213ad
from xrpl_controller.csv_logger import ActionLogger
from xrpl_controller.strategies.encoder_decoder import PacketEncoderDecoder
from xrpl_controller.strategies.strategy import Strategy
from xrpl_controller.validator_node_info import (
    SocketAddress,
    ValidatorKeyData,
    ValidatorNode,
)

HOST = "localhost"


class PacketService(packet_pb2_grpc.PacketServiceServicer):
    """This class is responsible for receiving the incoming packets from the interceptor and returning a response."""

    def __init__(self, strategy: Strategy):
        """
        Constructor for the PacketService class.

        Args:
            strategy: the strategy to use while serving packets
        """
        self.strategy = strategy
        self.logger: ActionLogger | None = None

    def send_packet(self, request: packet_pb2.Packet, context):
        """
        This function receives the packet from the interceptor and passes it to the controller.

        Every action taken by the defined strategy will be logged in ../execution_logs.

        Args:
            request: packet containing intercepted data
            context: grpc context

        Returns:
            the possibly modified packet and an action

        Raises:
            ValueError: if request.from_port == request.to_port or if any is negative
        """
<<<<<<< HEAD
        if request.from_port == request.to_port:
            raise ValueError(
                "Sending port should not be the same as receiving port. "
                f"from_port == to_port == {request.from_port}"
            )

        (new_data, action) = self.strategy.handle_packet(request)
=======
        timestamp = int(datetime.datetime.now().timestamp() * 1000)
        validate_ports(request.from_port, request.to_port)
>>>>>>> 50c213ad

        (data, action) = self.strategy.process_packet(request)

<<<<<<< HEAD
        if not self.strategy.keep_action_log:
            return packet_pb2.PacketAck(data=new_data, action=action)

        if not self.logger:
            raise RuntimeError("Logger was not initialized")

        original_packet_deco = PacketEncoderDecoder.decode_packet(request)
        new_packet = Packet(
            data=new_data, from_port=request.from_port, to_port=request.to_port
        )
        new_packet_deco = PacketEncoderDecoder.decode_packet(new_packet)

        self.logger.log_action(
            action=action,
            from_port=request.from_port,
            to_port=request.to_port,
            message_type=PacketEncoderDecoder.message_type_map[
                original_packet_deco[1]
            ].__name__,
            original_data=original_packet_deco[0].__str__().replace("\n", "; "),
            possibly_mutated_data=new_packet_deco[0].__str__().replace("\n", "; "),
        )
=======
        if self.strategy.keep_action_log:
            if not self.logger:
                raise RuntimeError("Logger was not initialized")
            self.logger.log_action(
                action=action,
                from_port=request.from_port,
                to_port=request.to_port,
                data=data,
                custom_timestamp=timestamp,
            )
>>>>>>> 50c213ad

        return packet_pb2.PacketAck(data=new_data, action=action)

    def send_validator_node_info(
        self, request_iterator, context
    ) -> packet_pb2.ValidatorNodeInfoAck:
        """
        This function receives the validator node info from the interceptor and passes it to the controller.

        Args:
            request_iterator: Iterator of validator node info.
            context: grpc context.

        Returns:
            ValidatorNodeInfoAck: An acknowledgement.
        """
        validator_node_list: List[ValidatorNode] = []
        for request in request_iterator:
            validator_node_list.append(
                ValidatorNode(
                    peer=SocketAddress(
                        host=HOST,
                        port=request.peer_port,
                    ),
                    ws_public=SocketAddress(
                        host=HOST,
                        port=request.ws_public_port,
                    ),
                    ws_admin=SocketAddress(
                        host=HOST,
                        port=request.ws_admin_port,
                    ),
                    rpc=SocketAddress(
                        host=HOST,
                        port=request.rpc_port,
                    ),
                    validator_key_data=ValidatorKeyData(
                        status=request.status,
                        validation_key=request.validation_key,
                        validation_private_key=request.validation_private_key,
                        validation_public_key=request.validation_public_key,
                        validation_seed=request.validation_seed,
                    ),
                )
            )
        self.strategy.update_network(validator_node_list)

        if self.strategy.keep_action_log:
            if (
                self.logger is not None
            ):  # Close the previous logger if there was a previous one
                self.logger.close()
            self.logger = ActionLogger(
                format_datetime(datetime.datetime.now()), validator_node_list
            )

        return packet_pb2.ValidatorNodeInfoAck(status="Received validator node info")

    def get_config(self, request, context):
        """
        This function sends the config specified in `network-config.toml`, to the interceptor.

        Args:
            request: The request containing the Config.
            context: gRPC context.

        Returns:
            Config: The Config object.
        """
        with open("network-config.toml", "rb") as f:
            config = tomllib.load(f)

        partition_list: List[List[int]] = config.get("network_partition")
        partitions = map(lambda x: packet_pb2.Partition(nodes=x), partition_list)

        return packet_pb2.Config(
            base_port_peer=config.get("base_port_peer"),
            base_port_ws=config.get("base_port_ws"),
            base_port_ws_admin=config.get("base_port_ws_admin"),
            base_port_rpc=config.get("base_port_rpc"),
            number_of_nodes=config.get("number_of_nodes"),
            partitions=partitions,
        )


def serve(strategy: Strategy):
    """
    This function starts the server and listens for incoming packets.

    Returns: None

    """
    server = grpc.server(futures.ThreadPoolExecutor(max_workers=10))
    packet_pb2_grpc.add_PacketServiceServicer_to_server(PacketService(strategy), server)
    server.add_insecure_port("[::]:50051")
    server.start()
    server.wait_for_termination()


def serve_for_automated_tests(strategy: Strategy) -> grpc.Server:
    """
    This function starts the server and listens for incoming packets.

    Returns: None

    """
    server = grpc.server(futures.ThreadPoolExecutor(max_workers=10))
    packet_pb2_grpc.add_PacketServiceServicer_to_server(PacketService(strategy), server)
    server.add_insecure_port("[::]:50051")
    server.start()
    return server<|MERGE_RESOLUTION|>--- conflicted
+++ resolved
@@ -8,12 +8,8 @@
 import tomllib
 
 from protos import packet_pb2, packet_pb2_grpc
-<<<<<<< HEAD
 from protos.packet_pb2 import Packet
-from xrpl_controller.core import format_datetime
-=======
 from xrpl_controller.core import format_datetime, validate_ports
->>>>>>> 50c213ad
 from xrpl_controller.csv_logger import ActionLogger
 from xrpl_controller.strategies.encoder_decoder import PacketEncoderDecoder
 from xrpl_controller.strategies.strategy import Strategy
@@ -39,7 +35,7 @@
         self.strategy = strategy
         self.logger: ActionLogger | None = None
 
-    def send_packet(self, request: packet_pb2.Packet, context):
+    def send_packet(self, request, context):
         """
         This function receives the packet from the interceptor and passes it to the controller.
 
@@ -53,24 +49,13 @@
             the possibly modified packet and an action
 
         Raises:
-            ValueError: if request.from_port == request.to_port or if any is negative
+            ValueError: if from_port == to_port
         """
-<<<<<<< HEAD
-        if request.from_port == request.to_port:
-            raise ValueError(
-                "Sending port should not be the same as receiving port. "
-                f"from_port == to_port == {request.from_port}"
-            )
-
-        (new_data, action) = self.strategy.handle_packet(request)
-=======
         timestamp = int(datetime.datetime.now().timestamp() * 1000)
         validate_ports(request.from_port, request.to_port)
->>>>>>> 50c213ad
 
-        (data, action) = self.strategy.process_packet(request)
+        (new_data, action) = self.strategy.process_packet(request)
 
-<<<<<<< HEAD
         if not self.strategy.keep_action_log:
             return packet_pb2.PacketAck(data=new_data, action=action)
 
@@ -92,19 +77,8 @@
             ].__name__,
             original_data=original_packet_deco[0].__str__().replace("\n", "; "),
             possibly_mutated_data=new_packet_deco[0].__str__().replace("\n", "; "),
+            custom_timestamp=timestamp,
         )
-=======
-        if self.strategy.keep_action_log:
-            if not self.logger:
-                raise RuntimeError("Logger was not initialized")
-            self.logger.log_action(
-                action=action,
-                from_port=request.from_port,
-                to_port=request.to_port,
-                data=data,
-                custom_timestamp=timestamp,
-            )
->>>>>>> 50c213ad
 
         return packet_pb2.PacketAck(data=new_data, action=action)
 
@@ -177,7 +151,9 @@
         with open("network-config.toml", "rb") as f:
             config = tomllib.load(f)
 
-        partition_list: List[List[int]] = config.get("network_partition")
+        # Should be the line under, but does not pass on pipeline.
+        # partition_list: List[List[int]] = config.get("network_partition")
+        partition_list = config.get("network_partition")
         partitions = map(lambda x: packet_pb2.Partition(nodes=x), partition_list)
 
         return packet_pb2.Config(
