--- conflicted
+++ resolved
@@ -49,16 +49,7 @@
         Raises:
             ValueError: if request.from_port == request.to_port or if any is negative
         """
-<<<<<<< HEAD
         validate_ports(request.from_port, request.to_port)
-=======
-        if request.from_port == request.to_port:
-            raise ValueError(
-                "Sending port should not be the same as receiving port. "
-                f"from_port == to_port == {request.from_port}"
-            )
-        (data, action) = self.strategy.handle_packet(request)
->>>>>>> 84cb7a55
 
         (data, action) = self.strategy.process_packet(
             request.data, request.from_port, request.to_port
