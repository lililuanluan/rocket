--- conflicted
+++ resolved
@@ -1,13 +1,9 @@
 """Tests for the RandomFuzzer class."""
 
-<<<<<<< HEAD
 import json
 import os
 from pathlib import Path
-
-=======
 from protos import packet_pb2
->>>>>>> 84cb7a55
 from xrpl_controller.strategies import RandomFuzzer
 
 
@@ -154,17 +150,18 @@
 
 def test_handle_packet():
     """Test the handle_packet method with a random seed."""
-<<<<<<< HEAD
     fn = "TEST_SEED"
     create_test_config(fn, 0.33, 0.33, 10, 150, 10)
     fuzzer = RandomFuzzer(strategy_config_file=fn)
-    assert fuzzer.handle_packet(b"test") == (b"test", 4294967295)
-    assert fuzzer.handle_packet(b"test") == (b"test", 4294967295)
-    assert fuzzer.handle_packet(b"test") == (b"test", 4294967295)
-    assert fuzzer.handle_packet(b"test") == (b"test", 0)
-    assert fuzzer.handle_packet(b"test") == (b"test", 81)
-    assert fuzzer.handle_packet(b"test") == (b"test", 4294967295)
-    assert fuzzer.handle_packet(b"test") == (b"test", 0)
+
+    packet_ack = packet_pb2.Packet(data=b"test", from_port=60000, to_port=3)
+    assert fuzzer.handle_packet(packet_ack) == (b"test", 4294967295)
+    assert fuzzer.handle_packet(packet_ack) == (b"test", 4294967295)
+    assert fuzzer.handle_packet(packet_ack) == (b"test", 4294967295)
+    assert fuzzer.handle_packet(packet_ack) == (b"test", 0)
+    assert fuzzer.handle_packet(packet_ack) == (b"test", 81)
+    assert fuzzer.handle_packet(packet_ack) == (b"test", 4294967295)
+    assert fuzzer.handle_packet(packet_ack) == (b"test", 0)
     remove_test_config(fn)
 
 
@@ -186,16 +183,4 @@
 
 def remove_test_config(filename):
     """Remove test config file."""
-    os.remove("./xrpl_controller/strategies/configs/" + filename + ".json")
-=======
-    fuzzer = RandomFuzzer(0.33, 0.33, 10, 150, 10)
-    packet_ack = packet_pb2.Packet(data=b"test", from_port=60000, to_port=3)
-
-    assert fuzzer.handle_packet(packet_ack) == (b"test", 4294967295)
-    assert fuzzer.handle_packet(packet_ack) == (b"test", 4294967295)
-    assert fuzzer.handle_packet(packet_ack) == (b"test", 4294967295)
-    assert fuzzer.handle_packet(packet_ack) == (b"test", 0)
-    assert fuzzer.handle_packet(packet_ack) == (b"test", 81)
-    assert fuzzer.handle_packet(packet_ack) == (b"test", 4294967295)
-    assert fuzzer.handle_packet(packet_ack) == (b"test", 0)
->>>>>>> 84cb7a55
+    os.remove("./xrpl_controller/strategies/configs/" + filename + ".json")