"""Tests for network partitions functionality."""

from tests.test_strategy import node_0, node_1, node_2
from xrpl_controller.strategies.random_fuzzer import RandomFuzzer
<<<<<<< HEAD
from xrpl_controller.validator_node_info import (
    SocketAddress,
    ValidatorKeyData,
    ValidatorNode,
)

node_0 = ValidatorNode(
    SocketAddress("test_peer", 10),
    SocketAddress("test-ws-pub", 20),
    SocketAddress("test-ws-adm", 30),
    SocketAddress("test-rpc", 40),
    ValidatorKeyData("status", "key", "K3Y", "PUB", "T3ST"),
)

node_1 = ValidatorNode(
    SocketAddress("test_peer", 11),
    SocketAddress("test-ws-pub", 21),
    SocketAddress("test-ws-adm", 31),
    SocketAddress("test-rpc", 41),
    ValidatorKeyData("status", "key", "K3Y", "PUB", "T3ST"),
)

node_2 = ValidatorNode(
    SocketAddress("test_peer", 12),
    SocketAddress("test-ws-pub", 22),
    SocketAddress("test-ws-adm", 32),
    SocketAddress("test-rpc", 42),
    ValidatorKeyData("status", "key", "K3Y", "PUB", "T3ST"),
)


def test_init():
    """Test whether Strategy attributes get initialized correctly."""
    strategy = RandomFuzzer()
    assert strategy.validator_node_list == []
    assert strategy.node_amount == 0
    assert strategy.network_partitions == []
    assert strategy.port_dict == {}
    assert strategy.communication_matrix == []
    assert strategy.auto_partition


def test_update_network():
    """Test whether Strategy attributes get updated correctly with update_network function."""
    strategy = RandomFuzzer()
=======

# Ports of the imported nodes are 10, 11, 12 respectively


def test_custom_connections():
    """Test whether Strategy attributes get updated correctly when connect_nodes is called."""
    strategy = RandomFuzzer(0.1, 0.1, 10, 150, 10)
    strategy.update_network([node_0, node_1, node_2])
    strategy.disconnect_nodes(10, 11)
    assert strategy.communication_matrix == [
        [False, False, True],
        [False, False, True],
        [True, True, False],
    ]

    assert not strategy.check_communication(10, 11)
    assert not strategy.check_communication(11, 10)

    strategy.connect_nodes(10, 11)
    assert strategy.communication_matrix == [
        [False, True, True],
        [True, False, True],
        [True, True, False],
    ]

    assert strategy.check_communication(10, 11)
    assert strategy.check_communication(11, 10)

    try:
        strategy.check_communication(10, 10)
        raise AssertionError()
    except ValueError:
        pass

    try:
        strategy.disconnect_nodes(10, 10)
        raise AssertionError()
    except ValueError:
        pass

    try:
        strategy.connect_nodes(11, 11)
        raise AssertionError()
    except ValueError:
        pass


def test_reset_communications():
    """Test whether Strategy attributes resets communication matrix correctly when reset_communications is called."""
    strategy = RandomFuzzer(0.1, 0.1, 10, 150, 10)
>>>>>>> 50c213ad
    strategy.update_network([node_0, node_1, node_2])
    strategy.partition_network([[10], [11, 12]])
    strategy.reset_communications()
    assert strategy.communication_matrix == [
        [False, True, True],
        [True, False, True],
        [True, True, False],
    ]


def test_partition_network_0():
    """Test whether Strategy attributes get updated correctly when partition_network is called. Formation 0."""
    strategy = RandomFuzzer()
    strategy.update_network([node_0, node_1, node_2])
    strategy.partition_network([[10], [11, 12]])
    assert strategy.communication_matrix == [
        [False, False, False],
        [False, False, True],
        [False, True, False],
    ]


def test_partition_network_1():
    """Test whether Strategy attributes get updated correctly when partition_network is called. Formation 1."""
    strategy = RandomFuzzer()
    strategy.update_network([node_0, node_1, node_2])
    strategy.partition_network([[10, 11, 12]])
    assert strategy.communication_matrix == [
        [False, True, True],
        [True, False, True],
        [True, True, False],
    ]


def test_partition_network_2():
    """Test whether Strategy attributes get updated correctly when partition_network is called."""
    strategy = RandomFuzzer()
    strategy.update_network([node_0, node_1, node_2])
    strategy.partition_network([[10], [11], [12]])
    assert strategy.communication_matrix == [
        [False, False, False],
        [False, False, False],
        [False, False, False],
    ]


def test_partition_network_invalid_partitions():
    """Test whether invalid partitions get rejected. Missing port."""
    strategy = RandomFuzzer()
    strategy.update_network([node_0, node_1, node_2])
    try:
        strategy.partition_network([[10], [12]])
        raise AssertionError()
    except ValueError:
        pass


def test_partition_network_invalid_amount():
    """Test whether invalid partitions get rejected. Duplicated port."""
    strategy = RandomFuzzer()
    strategy.update_network([node_0, node_1, node_2])
    try:
        strategy.partition_network([[10], [11, 11, 12]])
        raise AssertionError()
    except ValueError:
        pass


def test_apply_partition():
    """Test whether partitions get applied correctly."""
    strategy = RandomFuzzer()
    strategy.update_network([node_0, node_1, node_2])
    strategy.partition_network([[10, 11], [12]])
    assert strategy.check_communication(10, 11)
    assert strategy.check_communication(10, 11)
    assert not strategy.check_communication(10, 12)
    assert not strategy.check_communication(12, 10)
    assert not strategy.check_communication(11, 12)

    # Test whether exception gets raised when ports are equal
    try:
        assert not strategy.check_communication(12, 12)
        raise AssertionError()
    except ValueError:
        pass

    assert strategy.check_communication(11, 10)<|MERGE_RESOLUTION|>--- conflicted
+++ resolved
@@ -2,60 +2,26 @@
 
 from tests.test_strategy import node_0, node_1, node_2
 from xrpl_controller.strategies.random_fuzzer import RandomFuzzer
-<<<<<<< HEAD
-from xrpl_controller.validator_node_info import (
-    SocketAddress,
-    ValidatorKeyData,
-    ValidatorNode,
-)
 
-node_0 = ValidatorNode(
-    SocketAddress("test_peer", 10),
-    SocketAddress("test-ws-pub", 20),
-    SocketAddress("test-ws-adm", 30),
-    SocketAddress("test-rpc", 40),
-    ValidatorKeyData("status", "key", "K3Y", "PUB", "T3ST"),
-)
-
-node_1 = ValidatorNode(
-    SocketAddress("test_peer", 11),
-    SocketAddress("test-ws-pub", 21),
-    SocketAddress("test-ws-adm", 31),
-    SocketAddress("test-rpc", 41),
-    ValidatorKeyData("status", "key", "K3Y", "PUB", "T3ST"),
-)
-
-node_2 = ValidatorNode(
-    SocketAddress("test_peer", 12),
-    SocketAddress("test-ws-pub", 22),
-    SocketAddress("test-ws-adm", 32),
-    SocketAddress("test-rpc", 42),
-    ValidatorKeyData("status", "key", "K3Y", "PUB", "T3ST"),
-)
+# Ports of the imported nodes are 10, 11, 12 respectively
 
 
 def test_init():
     """Test whether Strategy attributes get initialized correctly."""
     strategy = RandomFuzzer()
     assert strategy.validator_node_list == []
+    assert strategy.public_to_private_key_map = {}
     assert strategy.node_amount == 0
-    assert strategy.network_partitions == []
     assert strategy.port_dict == {}
     assert strategy.communication_matrix == []
     assert strategy.auto_partition
-
-
-def test_update_network():
-    """Test whether Strategy attributes get updated correctly with update_network function."""
-    strategy = RandomFuzzer()
-=======
-
-# Ports of the imported nodes are 10, 11, 12 respectively
-
+    assert strategy.auto_parse_identical
+    assert strategy.prev_message_action_matrix = []
+    assert strategy.keep_action_log
 
 def test_custom_connections():
     """Test whether Strategy attributes get updated correctly when connect_nodes is called."""
-    strategy = RandomFuzzer(0.1, 0.1, 10, 150, 10)
+    strategy = RandomFuzzer()
     strategy.update_network([node_0, node_1, node_2])
     strategy.disconnect_nodes(10, 11)
     assert strategy.communication_matrix == [
@@ -99,7 +65,6 @@
 def test_reset_communications():
     """Test whether Strategy attributes resets communication matrix correctly when reset_communications is called."""
     strategy = RandomFuzzer(0.1, 0.1, 10, 150, 10)
->>>>>>> 50c213ad
     strategy.update_network([node_0, node_1, node_2])
     strategy.partition_network([[10], [11, 12]])
     strategy.reset_communications()
