--- conflicted
+++ resolved
@@ -14,11 +14,8 @@
     pytest-cov
     protobuf
     base58
-<<<<<<< HEAD
     xrpl-py
-=======
     pyyaml
->>>>>>> de62ed74
 commands =
     # to generate html coverage report, add --cov-report html:coverage_reports/html to the command below
     pytest --cov=xrpl_controller --cov-branch --junitxml=coverage_reports/junit-report.xml --cov-report term-missing --cov-report xml:coverage_reports/coverage.xml --cov-report json:coverage_reports/coverage.json --ignore=tests/system_level
@@ -36,7 +33,7 @@
 deps =
     mypy>=0.991
 commands =
-    pip install grpc-stubs protobuf types-protobuf base58 types-cryptography google xrpl-py pyyaml types-PyYAML
+    pip install grpc-stubs protobuf types-protobuf base58 types-cryptography google xrpl-py
     mypy --config-file .config/mypy.ini {posargs:xrpl_controller}
 
 [testenv:style]
