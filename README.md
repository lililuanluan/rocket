# XRPL controller module

## Usage

### Pre-Requisites
- Python 3.12
- A compiled binary of the [xrpl-packet-interceptor](https://gitlab.ewi.tudelft.nl/cse2000-software-project/2023-2024/cluster-q/13d/xrpl-packet-interceptor)

### Get the code
```console
git clone git@gitlab.ewi.tudelft.nl:cse2000-software-project/2023-2024/cluster-q/13d/xrpl-controller-module.git
cd xrpl-controller-module
```

### Prepare the Interceptor executable
Place the xrpl-packet-interceptor executable in the `interceptor/` subfolder, located in the root of this repository.

On Linux/macOS, make sure the executable is called `xrpl-packet-interceptor`. For windows, make sure it is called `xrpl-packet-interceptor.exe`

### Configure the application
The controller module has a few configuration files/steps you need to be aware of. 

#### Change the Strategy
The strategy can be changed by editing the `xrpl_controller/__main__.py` file. It is as simple as importing the desired strategy, and passing the initialized Strategy class to the `serve` method. An example highlighting the initialization of the RandomFuzzer is seen below.

```python
from xrpl_controller.strategies import Strategy
from xrpl_controller.strategies.random_fuzzer import RandomFuzzer

from xrpl_controller.packet_server import serve

if __name__ == "__main__":
    strategy: Strategy = RandomFuzzer()
    serve(strategy)
```

#### Adjust the network configuration
The general configuration options of the validator node network can be changed in the `xrpl_controller/network_configs/default-network-config.yaml` file. Documentation on the various configuration options are included in the file.

#### Adjust the strategy configuration
The configuration options for the specified strategy (RandomFuzzer in this example) can be found under `xrpl_controller/strategies/configs/RandomFuzzer.yaml`.

### How to run

#### Linux
```console
python -m venv .venv               # (optional) Create a virtual environment
source .venv/bin/activate          # (optional) Activate the environment
pip install -r requirements.txt    # Install requirements
python3 -m xrpl_controller         # Runs the application
```

#### Windows
```console
python -m venv .venv               # (optional) Create a virtual environment
./.venv/Scripts/activate           # (optional) Activate the environment
pip install -r requirements.txt    # Install requirements
python3 -m xrpl_controller         # Runs the application
```

## How to contribute
1. Create a new branch from `main`
2. Make your changes
3. Make sure the pipeline passes locally
4. Push your branch to the repository
5. Create a merge request to `main`

### The pipeline
Current included stages:
- Unit testing using [pytest](https://docs.pytest.org/en/8.2.x/)
- Linting using [ruff](https://docs.astral.sh/ruff/)
- Type checking using [mypy](https://mypy.readthedocs.io/en/stable/)
- Style checking/formatting using [ruff](https://docs.astral.sh/ruff/)
- Automatic documentation generation using [Sphinx](https://www.sphinx-doc.org) and [Read-the-Docs](https://docs.readthedocs.io/en/stable/)

### Unit Testing & Static Analysis
To run the different pipeline stages, excluding the automatic documentation generation, [tox](https://tox.wiki/en/4.15.0/user_guide.html) is used.
`tox` makes sure every stage of the pipeline runs in a separate environment, which eliminates interference. Another benefit of `tox` is the ability to execute the `tox` command in a local terminal, which will run unit testing, type checking, linting and style checking locally, meaning you do not have to push your changes to GitLab to check whether the pipeline will fail or pass.

#### Linux, Windows & macOS
```console
tox     # Run the pipeline locally (excluding documentation generation)
```

### Documentation Generation
The automated documentation generation will only run on a merge to main. After successful execution, it will publish the generated HTML on [GitLab Pages](https://docs.gitlab.com/ee/user/project/pages/) automatically, which means the most recent version of the documentation will always be available through our repository.

Below you can find how to generate documentation locally

#### Linux
```console
cd docs
make clean && make html
```

#### Windows
```console
PS > cd docs
PS > ./make.bat clean
PS > ./make.bat html
```

The documentation website files should now be in `docs/_build/html`. Then, inside this folder, you can open `index.html` with your browser to view the documentation locally.

### Protocol Buffers (gRPC)
If you want to make changes to a .proto file it is important that you make the exact same changes in the corresponding file in the interceptor repository and regenerate the necessary files both in the controller and interceptor. 
- For the controller run:
```
python -m grpc_tools.protoc -I. --python_out=. --grpc_python_out=. protos/<filename.proto>
```


### Logging
Users are able to log custom columns to a csv file using the class `CSVLogger` in `csv_logger.py`, which will automatically open up a csv file using a filename, specified columns, and optional subdirectory.

#### Action Logs
Action logs can be kept track of by using the `keep_log` boolean argument in the `__init__` method of `Strategy`. Users are able to set this boolean to true by calling `super.__init__` in classes that inherit from `Strategy`. When this argument is set to `True`, 
an action log (csv) will be kept under the `logs/action_logs/[start_time]` directory along with a csv file containing the information of the validator nodes which were used during logging process. 
This action log makes use of the `CSVLogger`'s child class `ActionLogger` which is dedicated to logging actions. 
The log contains the timestamp when the action was taken on a packet, the action, sender peer port, receiver peer port, and the packet data as a hex string.

### Constructing New Strategies
To add a new strategy, you need to create a new file in the `strategies` folder with a class that inherits from the `Strategy` class. This class should implement the `handle_packet` method.
Every strategy should additionally implement the `setup` method to initialize starting values or to perform certain operations at start-up. When this method is not to be used, simply call `pass` in the method body, or leave the body empty.

#### Configuration Files
Users are able to create new configuration files for strategies, these are categorized under network configurations and strategy parameter configurations.
The configurations have to be specified as yaml files, and will default to `default-strategy-config.yaml` and `default-network-config.yaml`.
The network configurations have to contain all fields which are also specified in the default file. Strategy parameter configurations can contain anything, as long as all fields are specified subsequently.
See `RandomFuzzer.yaml` for an example configuration. The configuration files to be used can be specified when calling `super.__init__` in the constructor classes of child classes of `Strategy`.
When no configuration files are given, or when `None` is given, then the Strategy will automatically fall back to the default configurations.
Strategy's parameters get placed in a dictionary, namely `self.params`. Example: A configuration file is used with one field `field1`. To access this field, `self.params['field1']` should be used.
Users are free to parse the dictionary into class attributes, this is not done automatically. Network configurations get communicated to the Network Packet Interceptor module automatically.
All configuration files must be in the `yaml` format.

#### Network Partitions
Newly created `Strategy`'s should call `super().__init__()` to initialize needed fields to support network partitions.
Use `self.network.partition_network(partition: list[list[int]])` to partition the network using the validators' peer ID's in the partitions.
Example usage with a network of 3 nodes with peer ID's `0`, `1`, and `2` respectively where `0` will be isolated and `1` and `2` will be in the same partition: `self.network.partition_network([[0], [1, 2]])`.
The user can check the communication between 2 nodes manually by using 
`self.network.check_communication(peer_from_id: int, peer_to_id: int)` which will return a boolean which indicates whether communication is possible between the 2 ports.
To create custom partitions, the functions `self.network.connect(peer_id_1, peer_id_2)` and `self.network.disconnect(peer_id_1, peer_id_2)` can be used.
The application will automatically drop messages sent between 2 nodes if communication is closed between those nodes.

#### Identical Subsequent Messages
<<<<<<< HEAD
Every `Strategy` instance keeps track of previously sent messages sent between every node pair. In a network of `n` nodes, the stored information includes the `n+1` last sent message in bytes, the processed version of those last messages, and the actions that were taken on the messages.
The method `self.check_previous_message(peer_from_id: int, peer_to_id: int, message:bytes)` can be used which returns a tuple which also indicates whether one of the previous messages were identical to the current message.
In case that one of the previous messages were indeed identical, then the second entry of the tuple contains the processed version of the previous message and the action that was taken.
=======
Every `Strategy` instance keeps track of previously sent messages sent between every node pair. The stored information includes the last sent message in bytes, the processed version of the last message, and the action that was taken on that message.
The method `self.network.check_previous_message(peer_from_id: int, peer_to_id: int, message:bytes)` can be used which returns a tuple which also indicates whether the previous message was identical to the current message.
In case that the previous message was indeed identical, then the second entry of the tuple contains the processed version of the previous message and the action that was taken.
>>>>>>> 09026e39
This functionality can be used to quickly perform the same actions on identical messages, which can be done automatically by setting the `auto_parse_identical` field in `Strategy`.
When `auto_parse_identical` is set to `False`, then the strategy will not keep track of any previously sent messages.
This functionality is useful when XRPL validator nodes resend messages to their peers, this functionality makes sure that those resends are automatically parsed so that the same actions will be taken on such messages.

#### (Grouping) Broadcasts
Validator nodes often broadcast certain messages to all or a subset of peers. The `Strategy` interface has built-int functionality to perform identical actions on all messages sent within such broadcasts.
Use the `auto_parse_subsets` boolean to activate this functionality, this defaults to `True`. Use `network.set_subsets_dict` to set a new formation of peer-subsets combinations. Use `network.set_subsets_dict_entry` to modify single entries.
Example: we have 5 nodes, with respective id's 0, 1, 2, 3, 4. We want to make sure that identical actions will be taken on broadcasts that get sent from node 1 to node 0 and node 2. Moreover, we want to perform the same actions on broadcasts from node 1 to node 3 and 4. To achieve this, we call
`self.network.set_subsets_dict({1: [[0, 2], [3, 4]]})`. If we would not want to do this for the subset `[3, 4]`, then we could simply call `self.network.set_subsets_dict({1: [0, 2])` without specifying a 2-dimensional list, but rather specifying a linear list.
The parsing happens automatically by the controller, users do not have to perform manual applications of such defined subsets.


### System-level Automated Testing
We have included some system-level automated tests. These can be run using `python -m tests.system_level`. Make sure Docker is running before you start the tests, to ensure correct execution.

### Generating testing reports
To generate testing reports, you can run the following command:
```console
pytest tests/ --cov=xrpl_controller --cov-branch --cov-report json:coverage_reports/coverage.json --ignore=tests/system_level
python coverage_script.py
```
You can specify which tests to run by changing the path in the first command, for example to only run the unit tests you can use `tests/unit/`.
To produce the actual interactive report, you need to run the pytest command with the additional argument `--cov-report html:coverage_reports/html/` which will generate a html report in the `coverage_reports/html/` directory.
If you want to generate a coverage report for the system tests, you can use the IDE "Run with Coverage" option with the custom run configuration for systems tests that is specified in the section above.<|MERGE_RESOLUTION|>--- conflicted
+++ resolved
@@ -143,15 +143,9 @@
 The application will automatically drop messages sent between 2 nodes if communication is closed between those nodes.
 
 #### Identical Subsequent Messages
-<<<<<<< HEAD
 Every `Strategy` instance keeps track of previously sent messages sent between every node pair. In a network of `n` nodes, the stored information includes the `n+1` last sent message in bytes, the processed version of those last messages, and the actions that were taken on the messages.
-The method `self.check_previous_message(peer_from_id: int, peer_to_id: int, message:bytes)` can be used which returns a tuple which also indicates whether one of the previous messages were identical to the current message.
+The method `self.network.check_previous_message(peer_from_id: int, peer_to_id: int, message:bytes)` can be used which returns a tuple which also indicates whether one of the previous messages were identical to the current message.
 In case that one of the previous messages were indeed identical, then the second entry of the tuple contains the processed version of the previous message and the action that was taken.
-=======
-Every `Strategy` instance keeps track of previously sent messages sent between every node pair. The stored information includes the last sent message in bytes, the processed version of the last message, and the action that was taken on that message.
-The method `self.network.check_previous_message(peer_from_id: int, peer_to_id: int, message:bytes)` can be used which returns a tuple which also indicates whether the previous message was identical to the current message.
-In case that the previous message was indeed identical, then the second entry of the tuple contains the processed version of the previous message and the action that was taken.
->>>>>>> 09026e39
 This functionality can be used to quickly perform the same actions on identical messages, which can be done automatically by setting the `auto_parse_identical` field in `Strategy`.
 When `auto_parse_identical` is set to `False`, then the strategy will not keep track of any previously sent messages.
 This functionality is useful when XRPL validator nodes resend messages to their peers, this functionality makes sure that those resends are automatically parsed so that the same actions will be taken on such messages.
